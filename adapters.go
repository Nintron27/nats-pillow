--- conflicted
+++ resolved
@@ -171,22 +171,14 @@
 				Host: env.privateIP,
 				Port: LeafNodePort,
 			}
-<<<<<<< HEAD
-			o.natsSeverOptions.Routes = primaryRegionURLs
-			o.natsSeverOptions.Cluster = server.ClusterOpts{
-				ConnectRetries: 5,
-				Name:           c.ClusterName,
-				Host:           env.privateIP,
-				Port:           ClusterPort,
-=======
 			if !c.DisableClustering {
 				o.natsSeverOptions.Routes = primaryRegionURLs
 				o.natsSeverOptions.Cluster = server.ClusterOpts{
 					ConnectRetries: 5,
 					Name:           c.ClusterName,
+					Host:           env.privateIP,
 					Port:           ClusterPort,
 				}
->>>>>>> ecc8d872
 			}
 		} else {
 			remotes := make([]*server.RemoteLeafOpts, 0)
